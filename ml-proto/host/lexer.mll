(*
 * (c) 2015 Andreas Rossberg
 *)

{
open Parser
open Ast

let convert_pos pos =
  { Source.file = pos.Lexing.pos_fname;
    Source.line = pos.Lexing.pos_lnum;
    Source.column = pos.Lexing.pos_cnum - pos.Lexing.pos_bol
  }

let region lexbuf =
  let left = convert_pos (Lexing.lexeme_start_p lexbuf) in
  let right = convert_pos (Lexing.lexeme_end_p lexbuf) in 
  {Source.left = left; Source.right = right}

let error lexbuf msg = raise (Script.Syntax (region lexbuf, msg))
let error_nest start lexbuf msg =
  lexbuf.Lexing.lex_start_p <- start;
  error lexbuf msg

let convert_text s =
  let b = Buffer.create (String.length s) in
  let i = ref 1 in
  while !i < String.length s - 1 do
    let c = if s.[!i] <> '\\' then s.[!i] else
      match (incr i; s.[!i]) with
      | 'n' -> '\n'
      | 't' -> '\t'
      | '\\' -> '\\'
      | '\'' -> '\''
      | '\"' -> '\"'
      | d ->
        incr i;
        Char.chr (int_of_string ("0x" ^ String.make 1 d ^ String.make 1 s.[!i]))
    in Buffer.add_char b c;
    incr i
  done;
  Buffer.contents b

let value_type = function
  | "i32" -> Types.Int32Type
  | "i64" -> Types.Int64Type
  | "f32" -> Types.Float32Type
  | "f64" -> Types.Float64Type
  | _ -> assert false

let intop t i32 i64 =
  match t with
  | "i32" -> Values.Int32 i32
  | "i64" -> Values.Int64 i64
  | _ -> assert false

let floatop t f32 f64 =
  match t with
  | "f32" -> Values.Float32 f32
  | "f64" -> Values.Float64 f64
  | _ -> assert false

let memop t =
  {ty = value_type t; offset = 0L; align = None}

let mem_size = function
  | "8" -> Memory.Mem8
  | "16" -> Memory.Mem16
  | "32" -> Memory.Mem32
  | _ -> assert false

let extension = function
  | 's' -> Memory.SX
  | 'u' -> Memory.ZX
  | _ -> assert false

let extop t sz s =
  {memop = memop t; sz = mem_size sz; ext = extension s}

let wrapop t sz =
  {memop = memop t; sz = mem_size sz}
}

let space = [' ''\t']
let digit = ['0'-'9']
let hexdigit = ['0'-'9''a'-'f''A'-'F']
let letter = ['a'-'z''A'-'Z']
let symbol = ['+''-''*''/''\\''^''~''=''<''>''!''?''@''#''$''%''&''|'':''`''.']
let tick = '\''
let escape = ['n''t''\\''\'''\"']
let character =
  [^'"''\\''\x00'-'\x1f''\x7f'] | '\\'escape | '\\'hexdigit hexdigit

let sign = ('+' | '-')?
let num = sign digit+
let hexnum = sign "0x" hexdigit+
let int = num | hexnum
let float =
    (num '.' digit+)
  | num ('.' digit+)? ('e' | 'E') num
  | sign "0x" hexdigit+ '.'? hexdigit* 'p' sign digit+
  | sign "infinity"
  | sign "nan"
  | sign "nan:0x" hexdigit+
let text = '"' character* '"'
let name = '$' (letter | digit | '_' | tick | symbol)+

let ixx = "i" ("32" | "64")
let fxx = "f" ("32" | "64")
let nxx = ixx | fxx
let mixx = "i" ("8" | "16" | "32" | "64")
let mfxx = "f" ("32" | "64")
let sign = "s" | "u"
let digits = digit+
let mem_size = "8" | "16" | "32"

rule token = parse
  | "(" { LPAR }
  | ")" { RPAR }
  | int as s { INT s }
  | float as s { FLOAT s }
  | text as s { TEXT (convert_text s) }
  | '"'character*('\n'|eof) { error lexbuf "unclosed text literal" }
  | '"'character*['\x00'-'\x09''\x0b'-'\x1f''\x7f']
    { error lexbuf "illegal control character in text literal" }
  | '"'character*'\\'_
    { error_nest (Lexing.lexeme_end_p lexbuf) lexbuf "illegal escape" }

  | "i32" { VALUE_TYPE Types.Int32Type }
  | "i64" { VALUE_TYPE Types.Int64Type }
  | "f32" { VALUE_TYPE Types.Float32Type }
  | "f64" { VALUE_TYPE Types.Float64Type }

  | "nop" { NOP }
  | "block" { BLOCK }
  | "if" { IF }
  | "if_else" { IF_ELSE }
  | "loop" { LOOP }
  | "label" { LABEL }
  | "br" { BR }
  | "br_if" { BR_IF }
  | "tableswitch" { TABLESWITCH }
  | "case" { CASE }
  | "call" { CALL }
  | "call_import" { CALL_IMPORT }
  | "call_indirect" { CALL_INDIRECT }
  | "return" { RETURN }

  | "get_local" { GET_LOCAL }
  | "set_local" { SET_LOCAL }

  | (nxx as t)".load" { LOAD (memop t) }
  | (nxx as t)".store" { STORE (memop t) }

  | (ixx as t)".load"(mem_size as sz)"_"(sign as s)
    { LOAD_EXTEND (extop t sz s) }
  | (ixx as t)".store"(mem_size as sz)
    { STORE_WRAP (wrapop t sz) }

  | "offset="(digits as s) { OFFSET (Int64.of_string s) }
  | "align="(digits as s) { ALIGN (int_of_string s) }

  | (nxx as t)".const" { CONST (value_type t) }

  | (ixx as t)".clz" { UNARY (intop t Int32Op.Clz Int64Op.Clz) }
  | (ixx as t)".ctz" { UNARY (intop t Int32Op.Ctz Int64Op.Ctz) }
  | (ixx as t)".popcnt" { UNARY (intop t Int32Op.Popcnt Int64Op.Popcnt) }
  | (fxx as t)".neg" { UNARY (floatop t Float32Op.Neg Float64Op.Neg) }
  | (fxx as t)".abs" { UNARY (floatop t Float32Op.Abs Float64Op.Abs) }
  | (fxx as t)".sqrt" { UNARY (floatop t Float32Op.Sqrt Float64Op.Sqrt) }
  | (fxx as t)".ceil" { UNARY (floatop t Float32Op.Ceil Float64Op.Ceil) }
  | (fxx as t)".floor" { UNARY (floatop t Float32Op.Floor Float64Op.Floor) }
  | (fxx as t)".trunc" { UNARY (floatop t Float32Op.Trunc Float64Op.Trunc) }
  | (fxx as t)".nearest"
    { UNARY (floatop t Float32Op.Nearest Float64Op.Nearest) }

  | (ixx as t)".add" { BINARY (intop t Int32Op.Add Int64Op.Add) }
  | (ixx as t)".sub" { BINARY (intop t Int32Op.Sub Int64Op.Sub) }
  | (ixx as t)".mul" { BINARY (intop t Int32Op.Mul Int64Op.Mul) }
  | (ixx as t)".div_s" { BINARY (intop t Int32Op.DivS Int64Op.DivS) }
  | (ixx as t)".div_u" { BINARY (intop t Int32Op.DivU Int64Op.DivU) }
  | (ixx as t)".rem_s" { BINARY (intop t Int32Op.RemS Int64Op.RemS) }
  | (ixx as t)".rem_u" { BINARY (intop t Int32Op.RemU Int64Op.RemU) }
  | (ixx as t)".and" { BINARY (intop t Int32Op.And Int64Op.And) }
  | (ixx as t)".or" { BINARY (intop t Int32Op.Or Int64Op.Or) }
  | (ixx as t)".xor" { BINARY (intop t Int32Op.Xor Int64Op.Xor) }
  | (ixx as t)".shl" { BINARY (intop t Int32Op.Shl Int64Op.Shl) }
  | (ixx as t)".shr_u" { BINARY (intop t Int32Op.ShrU Int64Op.ShrU) }
  | (ixx as t)".shr_s" { BINARY (intop t Int32Op.ShrS Int64Op.ShrS) }
  | (fxx as t)".add" { BINARY (floatop t Float32Op.Add Float64Op.Add) }
  | (fxx as t)".sub" { BINARY (floatop t Float32Op.Sub Float64Op.Sub) }
  | (fxx as t)".mul" { BINARY (floatop t Float32Op.Mul Float64Op.Mul) }
  | (fxx as t)".div" { BINARY (floatop t Float32Op.Div Float64Op.Div) }
  | (fxx as t)".min" { BINARY (floatop t Float32Op.Min Float64Op.Min) }
  | (fxx as t)".max" { BINARY (floatop t Float32Op.Max Float64Op.Max) }
  | (fxx as t)".copysign"
    { BINARY (floatop t Float32Op.CopySign Float64Op.CopySign) }

  | (ixx as t)".eq" { COMPARE (intop t Int32Op.Eq Int64Op.Eq) }
  | (ixx as t)".ne" { COMPARE (intop t Int32Op.Ne Int64Op.Ne) }
  | (ixx as t)".lt_s" { COMPARE (intop t Int32Op.LtS Int64Op.LtS) }
  | (ixx as t)".lt_u" { COMPARE (intop t Int32Op.LtU Int64Op.LtU) }
  | (ixx as t)".le_s" { COMPARE (intop t Int32Op.LeS Int64Op.LeS) }
  | (ixx as t)".le_u" { COMPARE (intop t Int32Op.LeU Int64Op.LeU) }
  | (ixx as t)".gt_s" { COMPARE (intop t Int32Op.GtS Int64Op.GtS) }
  | (ixx as t)".gt_u" { COMPARE (intop t Int32Op.GtU Int64Op.GtU) }
  | (ixx as t)".ge_s" { COMPARE (intop t Int32Op.GeS Int64Op.GeS) }
  | (ixx as t)".ge_u" { COMPARE (intop t Int32Op.GeU Int64Op.GeU) }
  | (fxx as t)".eq" { COMPARE (floatop t Float32Op.Eq Float64Op.Eq) }
  | (fxx as t)".ne" { COMPARE (floatop t Float32Op.Ne Float64Op.Ne) }
  | (fxx as t)".lt" { COMPARE (floatop t Float32Op.Lt Float64Op.Lt) }
  | (fxx as t)".le" { COMPARE (floatop t Float32Op.Le Float64Op.Le) }
  | (fxx as t)".gt" { COMPARE (floatop t Float32Op.Gt Float64Op.Gt) }
  | (fxx as t)".ge" { COMPARE (floatop t Float32Op.Ge Float64Op.Ge) }

  | "i64.extend_s/i32" { CONVERT (Values.Int64 Int64Op.ExtendSInt32) }
  | "i64.extend_u/i32" { CONVERT (Values.Int64 Int64Op.ExtendUInt32) }
  | "i32.wrap/i64" { CONVERT (Values.Int32 Int32Op.WrapInt64) }
  | (ixx as t)".trunc_s/f32"
    { CONVERT (intop t Int32Op.TruncSFloat32 Int64Op.TruncSFloat32) }
  | (ixx as t)".trunc_u/f32"
    { CONVERT (intop t Int32Op.TruncUFloat32 Int64Op.TruncUFloat32) }
  | (ixx as t)".trunc_s/f64"
    { CONVERT (intop t Int32Op.TruncSFloat64 Int64Op.TruncSFloat64) }
  | (ixx as t)".trunc_u/f64"
    { CONVERT (intop t Int32Op.TruncUFloat64 Int64Op.TruncUFloat64) }
  | (fxx as t)".convert_s/i32"
    { CONVERT (floatop t Float32Op.ConvertSInt32 Float64Op.ConvertSInt32) }
  | (fxx as t)".convert_u/i32"
    { CONVERT (floatop t Float32Op.ConvertUInt32 Float64Op.ConvertUInt32) }
  | (fxx as t)".convert_s/i64"
    { CONVERT (floatop t Float32Op.ConvertSInt64 Float64Op.ConvertSInt64) }
  | (fxx as t)".convert_u/i64"
    { CONVERT (floatop t Float32Op.ConvertUInt64 Float64Op.ConvertUInt64) }
  | "f64.promote/f32" { CONVERT (Values.Float64 Float64Op.PromoteFloat32) }
  | "f32.demote/f64" { CONVERT (Values.Float32 Float32Op.DemoteFloat64) }
  | "f32.reinterpret/i32" { CONVERT (Values.Float32 Float32Op.ReinterpretInt) }
  | "f64.reinterpret/i64" { CONVERT (Values.Float64 Float64Op.ReinterpretInt) }
  | "i32.reinterpret/f32" { CONVERT (Values.Int32 Int32Op.ReinterpretFloat) }
  | "i64.reinterpret/f64" { CONVERT (Values.Int64 Int64Op.ReinterpretFloat) }

  | (ixx as t)".select" { SELECT ( intop t Int32Op.Select Int64Op.Select) }
  | (fxx as t)".select" { SELECT ( floatop t Float32Op.Select Float64Op.Select) }

<<<<<<< HEAD
=======
  | "unreachable" { UNREACHABLE }
  | "page_size" { PAGE_SIZE }
>>>>>>> bdacaf3c
  | "memory_size" { MEMORY_SIZE }
  | "grow_memory" { GROW_MEMORY }
  | "has_feature" { HAS_FEATURE }

  | "type" { TYPE }
  | "func" { FUNC }
  | "param" { PARAM }
  | "result" { RESULT }
  | "local" { LOCAL }
  | "module" { MODULE }
  | "memory" { MEMORY }
  | "segment" { SEGMENT }
  | "import" { IMPORT }
  | "export" { EXPORT }
  | "table" { TABLE }

  | "assert_invalid" { ASSERT_INVALID }
  | "assert_return" { ASSERT_RETURN }
  | "assert_return_nan" { ASSERT_RETURN_NAN }
  | "assert_trap" { ASSERT_TRAP }
  | "invoke" { INVOKE }

  | name as s { VAR s }

  | ";;"[^'\n']*eof { EOF }
  | ";;"[^'\n']*'\n' { Lexing.new_line lexbuf; token lexbuf }
  | "(;" { comment (Lexing.lexeme_start_p lexbuf) lexbuf; token lexbuf }
  | space { token lexbuf }
  | '\n' { Lexing.new_line lexbuf; token lexbuf }
  | eof { EOF }
  | _ { error lexbuf "unknown opcode" }

and comment start = parse
  | ";)" { () }
  | "(;" { comment (Lexing.lexeme_start_p lexbuf) lexbuf; comment start lexbuf }
  | '\n' { Lexing.new_line lexbuf; comment start lexbuf }
  | eof { error_nest start lexbuf "unclosed comment" }
  | _ { comment start lexbuf }<|MERGE_RESOLUTION|>--- conflicted
+++ resolved
@@ -242,11 +242,7 @@
   | (ixx as t)".select" { SELECT ( intop t Int32Op.Select Int64Op.Select) }
   | (fxx as t)".select" { SELECT ( floatop t Float32Op.Select Float64Op.Select) }
 
-<<<<<<< HEAD
-=======
   | "unreachable" { UNREACHABLE }
-  | "page_size" { PAGE_SIZE }
->>>>>>> bdacaf3c
   | "memory_size" { MEMORY_SIZE }
   | "grow_memory" { GROW_MEMORY }
   | "has_feature" { HAS_FEATURE }
