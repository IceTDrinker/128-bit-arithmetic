module Fun =
struct
  let rec repeat n f x =
    if n = 0 then () else (f x; repeat (n - 1) f x)
end

module List =
struct
  let rec make n x =
    if n = 0 then [] else x :: make (n - 1) x

  let rec table n f = table' 0 n f
  and table' i n f =
    if i = n then [] else f i :: table' (i + 1) n f

  let rec take n xs =
    match n, xs with
    | 0, _ -> []
    | n, x::xs' when n > 0 -> x :: take (n - 1) xs'
    | _ -> failwith "drop"

  let rec drop n xs =
    match n, xs with
    | 0, _ -> xs
    | n, _::xs' when n > 0 -> drop (n - 1) xs'
    | _ -> failwith "drop"

  let length32 xs = Int32.of_int (List.length xs)
<<<<<<< HEAD
  let rec nth32 xs n =
    match n, xs with
    | 0l, x::xs -> x
    | n, x::xs' when n > 0l -> nth32 xs' (Int32.sub n 1l)
=======

  let rec nth32 xs n =
  match n, xs with
    | 0l, x::_ -> x
    | n, _::xs' when n > 0l -> nth32 xs' (Int32.sub n 1l)
>>>>>>> cddb36bb
    | _ -> failwith "nth32"

  let rec last = function
    | x::[] -> x
    | _::xs -> last xs
    | [] -> failwith "last"

  let rec split_last = function
    | x::[] -> [], x
    | x::xs -> let ys, y = split_last xs in x::ys, y
    | [] -> failwith "split_last"

  let rec index_of x xs = index_of' x xs 0
  and index_of' x xs i =
    match xs with
    | [] -> None
    | y::xs' when x = y -> Some i
    | y::xs' -> index_of' x xs' (i+1)
end

module Option =
struct
  let get o x =
    match o with
    | Some y -> y
    | None -> x

  let map f = function
    | Some x -> Some (f x)
    | None -> None

  let app f = function
    | Some x -> f x
    | None -> ()
end

module Int =
struct
  let is_power_of_two x =
    if x < 0 then failwith "is_power_of_two";
    x <> 0 && (x land (x - 1)) = 0
end

module Int64 =
struct
  let is_power_of_two x =
    if x < 0L then failwith "is_power_of_two";
    x <> 0L && (Int64.logand x (Int64.sub x 1L)) = 0L
end

module String =
struct
  let breakup s n =
    let rec loop i =
      let len = min n (String.length s - i) in
      if len = 0 then [] else String.sub s i len :: loop (i + len)
    in loop 0
end<|MERGE_RESOLUTION|>--- conflicted
+++ resolved
@@ -17,28 +17,13 @@
     match n, xs with
     | 0, _ -> []
     | n, x::xs' when n > 0 -> x :: take (n - 1) xs'
-    | _ -> failwith "drop"
+    | _ -> failwith "take"
 
   let rec drop n xs =
     match n, xs with
     | 0, _ -> xs
     | n, _::xs' when n > 0 -> drop (n - 1) xs'
     | _ -> failwith "drop"
-
-  let length32 xs = Int32.of_int (List.length xs)
-<<<<<<< HEAD
-  let rec nth32 xs n =
-    match n, xs with
-    | 0l, x::xs -> x
-    | n, x::xs' when n > 0l -> nth32 xs' (Int32.sub n 1l)
-=======
-
-  let rec nth32 xs n =
-  match n, xs with
-    | 0l, x::_ -> x
-    | n, _::xs' when n > 0l -> nth32 xs' (Int32.sub n 1l)
->>>>>>> cddb36bb
-    | _ -> failwith "nth32"
 
   let rec last = function
     | x::[] -> x
@@ -56,6 +41,34 @@
     | [] -> None
     | y::xs' when x = y -> Some i
     | y::xs' -> index_of' x xs' (i+1)
+end
+
+module List32 =
+struct
+  let rec length xs = length' xs 0l
+  and length' xs n =
+    match xs with
+    | [] -> n
+    | _::xs' when n < Int32.max_int -> length' xs' (Int32.add n 1l)
+    | _ -> failwith "length"
+
+  let rec nth xs n =
+    match n, xs with
+    | 0l, x::_ -> x
+    | n, _::xs' when n > 0l -> nth xs' (Int32.sub n 1l)
+    | _ -> failwith "nth"
+
+  let rec take n xs =
+    match n, xs with
+    | 0l, _ -> []
+    | n, x::xs' when n > 0l -> x :: take (Int32.sub n 1l) xs'
+    | _ -> failwith "take"
+
+  let rec drop n xs =
+    match n, xs with
+    | 0l, _ -> xs
+    | n, _::xs' when n > 0l -> drop (Int32.sub n 1l) xs'
+    | _ -> failwith "drop"
 end
 
 module Option =
